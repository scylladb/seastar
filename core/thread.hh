--- conflicted
+++ resolved
@@ -93,7 +93,6 @@
 
 
 /// \cond internal
-<<<<<<< HEAD
 class thread_context;
 
 namespace thread_impl {
@@ -120,8 +119,6 @@
     thread_context* thread;
 };
 
-=======
->>>>>>> 74ffcf6a
 extern thread_local jmp_buf_link g_unthreaded_context;
 
 // Internal class holding thread state.  We can't hold this in
